# Usage
# ~~~~~
# T=0 AIKO_LOG_MQTT=false aiko_pipeline create pipeline_transcription.json
#
# W=0 AIKO_LOG_MQTT=true  aiko_pipeline create pipeline_whisperx.json
#
# To Do
# ~~~~~
# - Match microphone audio output with WhisperX audio input data type needs
#   - Stop using audio stored in files
#
# - Pipeline "lifecycle" should depend on all PipelineElement "lifecycle"
#   - Wait until WhisperX ML Model is loaded, before Pipeline is "ready"
#
# - "AUDIO_CHUNK_DURATION" and "AUDIO_SAMPLE_DURATION" --> self.share[]
#
# - PE_MicrophoneFile could more precisely send the exact sample chunk size
#   - Carve off desired sample length from that given to _audio_sampler()
#
# - Improve PE_WhisperX to include more precise timing functionality
#
# - Perform FFT and provide sound amplitude and simple silence detection ?
# - Perform proper WhisperX VAD (Voice Activity Detection)

import os
import numpy as np
from threading import Thread
import time
from typing import Tuple

from aiko_services import aiko, PipelineElement
from aiko_services.utilities import generate, get_namespace, LRUCache

_LOGGER = aiko.logger(__name__)

# --------------------------------------------------------------------------- #
# TODO: Turn some of these literals into Pipeline parameters

AUDIO_CHANNELS = 1           # or 2 channels
AUDIO_CHUNK_DURATION = 3.0   # audio chunk duration in seconds
AUDIO_SAMPLE_DURATION = 3.0  # audio sample size to process
AUDIO_SAMPLE_RATE = 16000    # or 44100 Hz

AUDIO_CACHE_SIZE = int(AUDIO_SAMPLE_DURATION / AUDIO_CHUNK_DURATION)

class PE_AudioFraming(PipelineElement):
    def __init__(self, context):
        context.set_protocol("audio_framing:0")
        context.get_implementation("PipelineElement").__init__(self, context)

        self._lru_cache = LRUCache(AUDIO_CACHE_SIZE)
        _LOGGER.info(f"PE_AudioFraming: Sliding windows: {AUDIO_CACHE_SIZE}")

    def process_frame(self, context, audio) -> Tuple[bool, dict]:
        time_start = time.time()
        audio_input_file = audio
        audio_waveform = whisperx.load_audio(audio_input_file)
        os.remove(audio_input_file)

        self._lru_cache.put(context["frame_id"], audio_waveform)
        audio_waveform = np.concatenate(self._lru_cache.get_list())

        time_used = time.time() - time_start
        if time_used > 0.5:
            frame_id = context["frame_id"]
            lru_cache_size = len(self._lru_cache.lru_cache)
            _LOGGER.info(f"PE_AudioFraming[{frame_id}] Time: {time_used:0.3f}s: LRU: {lru_cache_size}, Audio: {audio_waveform.shape}")

        return True, {"audio": audio_waveform}

# --------------------------------------------------------------------------- #

AUDIO_PATH_TEMPLATE = "y_audio_{frame_id:06}.wav"

class PE_AudioWriteFile(PipelineElement):
    def __init__(self, context):
        context.set_protocol("audio_write_file:0")
        context.get_implementation("PipelineElement").__init__(self, context)

    def process_frame(self, context, audio) -> Tuple[bool, dict]:
        frame_id = context["frame_id"]
        audio_pathname = AUDIO_PATH_TEMPLATE.format(frame_id=frame_id)
        audio_writer = sf.SoundFile(audio_pathname, mode="w",
            samplerate=AUDIO_SAMPLE_RATE, channels=AUDIO_CHANNELS)
        audio_writer.write(indata.copy())
        audio_writer.close()
        return True, {"audio", audio_pathname}

# --------------------------------------------------------------------------- #
# CoqUI produces audio as Python list, sampled at 22,050 Hz

COQUI_MODEL_NAME = "tts_models/en/vctk/vits"  # TTS().list_models()[0]
COQUI_SPEAKER_ID = "p364"                     # British, female

COQUI_TTS_LOADED = False  # coqui.ai Text-To-Speech (TTS)
try:
    from TTS.api import TTS
    COQUI_TTS_LOADED = True
except Exception as exception:
    diagnostic = "speech_elements.py: Couldn't import TTS module"
    print(f"WARNING: {diagnostic}")
    _LOGGER.warning(diagnostic)

if COQUI_TTS_LOADED:
    class PE_COQUI_TTS(PipelineElement):
        def __init__(self, context):
            context.set_protocol("text_to_speech:0")
            implementation = context.get_implementation("PipelineElement")
            implementation.__init__(self, context)

            self._ml_model = TTS(COQUI_MODEL_NAME)
            _LOGGER.info(f"PE_COQUI_TTS: ML model loaded: {COQUI_MODEL_NAME}")

            self.ec_producer.update("speech", "<silence>")
            self.ec_producer.update("frame_id", -1)

        def process_frame(self, context, text) -> Tuple[bool, dict]:
            frame_id = self.share["frame_id"] + 1
            self.ec_producer.update("frame_id", frame_id)
            if text:
                audio = self._ml_model.tts(text, speaker=COQUI_SPEAKER_ID)
                text = text.replace(" ", " ")  # Unicode U00A0 (NBSP)
            else:
                audio = None
                text = "<silence>"
            _LOGGER.debug(f"PE_COQUI TTS: {text}")
            self.ec_producer.update("speech", text)
            return True, {"audio": audio}

# --------------------------------------------------------------------------- #

class PE_SpeechFraming(PipelineElement):
    def __init__(self, context):
        context.set_protocol("speech_framing:0")
        context.get_implementation("PipelineElement").__init__(self, context)

    def process_frame(self, context, text) -> Tuple[bool, dict]:
        return True, {"text": text}

# --------------------------------------------------------------------------- #
# WhisperX expects audio as a numpy array of np.float32, sampled at 16,000 Hz
#
# TODO: Turn some of these literals into Pipeline parameters

import requests

AIDE_SERVER_URL = "http://localhost:8080"

def aide_http_request(user_id, message, welcome=False):
    aide_server_url = f"{AIDE_SERVER_URL}/welcome"
    payload = {
        "streaming": False,
        "uiType": "voice",
        "userId": user_id
    }
    if welcome == False:
        aide_server_url = f"{AIDE_SERVER_URL}/chat"
        payload["message"] = message

    response = requests.post(aide_server_url, json=payload)
    result = response.json()
    if response.status_code == 200:
        reply = result["response"]
    else:
        reply = "Error application server status code {response.status_code}"
    return reply

CUDA_DEVICE = "cuda"
<<<<<<< HEAD
                                  # Parameters    VRAM size  Relative speed
WHISPERX_MODEL_SIZE = "tiny"    #    39 M       2,030 Mb   32x
# WHISPERX_MODEL_SIZE = "base"    #    74 M       2,054 Mb   16x
# WHISPERX_MODEL_SIZE = "small"   #   244 M       2,926 Mb    6x
# WHISPERX_MODEL_SIZE = "medium"    #   769 M       5,890 Mb    2x
# WHISPERX_MODEL_SIZE = "large"   # 1,550 M     > 6,140 Mb    1x
=======
# WhisperX: version 3.1.2           Parameters    VRAM size  Relative speed
WHISPERX_MODEL_SIZE = "tiny"      #    39 M         442 Mb   32x
# WHISPERX_MODEL_SIZE = "base"    #    74 M         506 Mb   16x
# WHISPERX_MODEL_SIZE = "small"   #   244 M         890 Mb    6x
# WHISPERX_MODEL_SIZE = "medium"  #   769 M       1,914 Mb    2x
# WHISPERX_MODEL_SIZE = "large"   # 1,550 M       3,418 Mb    1x
>>>>>>> 133728ce

WHISPERX_LOADED = False  # whisperX Speech-To-Text (STT)
try:
    import whisperx
    WHISPERX_LOADED = True
except Exception as exception:
    diagnostic = "speech_elements.py: Couldn't import whisperx module"
    print(f"WARNING: {diagnostic}")
    _LOGGER.warning(diagnostic)

if WHISPERX_LOADED:
    class PE_WhisperX(PipelineElement):
        def __init__(self, context):
            context.set_protocol("speech_to_text:0")
            implementation = context.get_implementation("PipelineElement")
            implementation.__init__(self, context)

        # WORKAROUND: https://github.com/m-bain/whisperX/issues/708
        # 2024-02-25: "faster-whisper" updated recently and
        # "https://github.com/m-bain/whisperX" needs to catch up !
        #
        # whisperx/asr.py:TranscriptionOptions:
        #   __new__() missing 3 required positional arguments:
        #  'max_new_tokens', 'clip_timestamps', and
        #  'hallucination_silence_threshold'

            asr_options = {
                "max_new_tokens": None,
                "clip_timestamps": None,
                "hallucination_silence_threshold": None
            }
            self._ml_model = whisperx.load_model(
                WHISPERX_MODEL_SIZE, CUDA_DEVICE, asr_options=asr_options)
            _LOGGER.info(f"PE_WhisperX: ML model loaded: {WHISPERX_MODEL_SIZE}")
            self._welcome = True

        def process_frame(self, context, audio) -> Tuple[bool, dict]:
            audio = np.squeeze(audio)
            frame_id = context["frame_id"]
            time_start = time.time()
            prediction = self._ml_model.transcribe(audio=audio, language="en")
            time_used = time.time() - time_start
            if time_used > 0.5:
                _LOGGER.debug(f"PE_WhisperX[{frame_id}] Time: {time_used:0.3f}")

            text = ""
            reply = ""
            if len(prediction["segments"]):
                text = prediction["segments"][0]["text"].strip().lower()
                if len(text) and  \
                    text != "you" and text != "thank you." and  \
                    text != "thanks for watching!":
                    text = text.removesuffix(".")
                    _LOGGER.info(f"PE_WhisperX[{frame_id}] INPUT: {text}")

                #   reply = aide_http_request(0, text, welcome=self._welcome)
                #   self._welcome = False
                #   _LOGGER.info(f"PE_WhisperX[{frame_id}] OUTPUT: {reply}")

                #   topic_out = f"{get_namespace()}/speech"
                #   payload_out = generate("text", [reply])
                #   aiko.message.publish(topic_out, payload_out)

                    reply = text
                else:
                    reply = ""

            if text == "terminate":
                raise SystemExit()
            return True, {"text": reply}

# --------------------------------------------------------------------------- #<|MERGE_RESOLUTION|>--- conflicted
+++ resolved
@@ -166,21 +166,12 @@
     return reply
 
 CUDA_DEVICE = "cuda"
-<<<<<<< HEAD
-                                  # Parameters    VRAM size  Relative speed
-WHISPERX_MODEL_SIZE = "tiny"    #    39 M       2,030 Mb   32x
-# WHISPERX_MODEL_SIZE = "base"    #    74 M       2,054 Mb   16x
-# WHISPERX_MODEL_SIZE = "small"   #   244 M       2,926 Mb    6x
-# WHISPERX_MODEL_SIZE = "medium"    #   769 M       5,890 Mb    2x
-# WHISPERX_MODEL_SIZE = "large"   # 1,550 M     > 6,140 Mb    1x
-=======
 # WhisperX: version 3.1.2           Parameters    VRAM size  Relative speed
 WHISPERX_MODEL_SIZE = "tiny"      #    39 M         442 Mb   32x
 # WHISPERX_MODEL_SIZE = "base"    #    74 M         506 Mb   16x
 # WHISPERX_MODEL_SIZE = "small"   #   244 M         890 Mb    6x
 # WHISPERX_MODEL_SIZE = "medium"  #   769 M       1,914 Mb    2x
 # WHISPERX_MODEL_SIZE = "large"   # 1,550 M       3,418 Mb    1x
->>>>>>> 133728ce
 
 WHISPERX_LOADED = False  # whisperX Speech-To-Text (STT)
 try:
