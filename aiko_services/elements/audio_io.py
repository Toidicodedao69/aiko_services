--- conflicted
+++ resolved
@@ -470,11 +470,7 @@
                 self._microphone_topic_path = None
 
     def process_frame(self, context, audio) -> Tuple[bool, dict]:
-<<<<<<< HEAD
-        if audio.any():
-=======
         if audio is not None:
->>>>>>> 133728ce
             sd.play(audio, SP_AUDIO_SAMPLE_RATE)
             duration = len(audio) / SD_AUDIO_SAMPLE_RATE * SP_SPEED_UP
             topic_path = f"{self._microphone_topic_path}/in"
